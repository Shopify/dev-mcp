import { McpServer } from "@modelcontextprotocol/sdk/server/mcp.js";
import { z } from "zod";
import { searchShopifyAdminSchema } from "./shopify-admin-schema.js";
import { readdirSync, readFileSync } from "fs";
import path, { dirname } from "path";
import { fileURLToPath } from "url";

const SHOPIFY_BASE_URL = process.env.DEV
  ? "https://shopify-dev.myshopify.io/"
  : "https://shopify.dev/";

const __filename = fileURLToPath(import.meta.url);
const __dirname = dirname(__filename);

/**
 * Searches Shopify documentation with the given query
 * @param prompt The search query for Shopify documentation
 * @returns The formatted response or error message
 */
export async function searchShopifyDocs(prompt: string) {
  try {
    // Prepare the URL with query parameters
    const url = new URL("/mcp/search", SHOPIFY_BASE_URL);
    url.searchParams.append("query", prompt);

    console.error(`[shopify-docs] Making GET request to: ${url.toString()}`);

    // Make the GET request
    const response = await fetch(url.toString(), {
      method: "GET",
      headers: {
        Accept: "application/json",
        "Cache-Control": "no-cache",
        "X-Shopify-Surface": "mcp",
      },
    });

    console.error(
      `[shopify-docs] Response status: ${response.status} ${response.statusText}`,
    );

    // Convert headers to object for logging
    const headersObj: Record<string, string> = {};
    response.headers.forEach((value, key) => {
      headersObj[key] = value;
    });
    console.error(
      `[shopify-docs] Response headers: ${JSON.stringify(headersObj)}`,
    );

    if (!response.ok) {
      console.error(`[shopify-docs] HTTP error status: ${response.status}`);
      throw new Error(`HTTP error! status: ${response.status}`);
    }

    // Read and process the response
    const responseText = await response.text();
    console.error(
      `[shopify-docs] Response text (truncated): ${
        responseText.substring(0, 200) +
        (responseText.length > 200 ? "..." : "")
      }`,
    );

    // Parse and format the JSON for human readability
    try {
      const jsonData = JSON.parse(responseText);
      const formattedJson = JSON.stringify(jsonData, null, 2);

      return {
        success: true,
        formattedText: formattedJson,
      };
    } catch (e) {
      console.warn(`[shopify-docs] Error parsing JSON response: ${e}`);
      // If parsing fails, return the raw text
      return {
        success: true,
        formattedText: responseText,
      };
    }
  } catch (error) {
    console.error(
      `[shopify-docs] Error searching Shopify documentation: ${error}`,
    );

    return {
      success: false,
      formattedText: `Error searching Shopify documentation: ${
        error instanceof Error ? error.message : String(error)
      }`,
      error: error instanceof Error ? error.message : String(error),
    };
  }
}

export function shopifyTools(server: McpServer) {
  server.tool(
    "introspect_admin_schema",
    `This tool introspects and returns the portion of the Shopify Admin API GraphQL schema relevant to the user prompt. Only use this for the Shopify Admin API, and not any other APIs like the Shopify Storefront API or the Shopify Functions API.

    It takes two arguments: query and filter. The query argument is the string search term to filter schema elements by name. The filter argument is an array of strings to filter results to show specific sections.`,
    {
      query: z
        .string()
        .describe(
          "Search term to filter schema elements by name. Only pass simple terms like 'product', 'discountProduct', etc.",
        ),
      filter: z
        .array(z.enum(["all", "types", "queries", "mutations"]))
        .optional()
        .default(["all"])
        .describe(
          "Filter results to show specific sections. Can include 'types', 'queries', 'mutations', or 'all' (default)",
        ),
    },
    async ({ query, filter }, extra) => {
      const result = await searchShopifyAdminSchema(query, { filter });

      if (result.success) {
        return {
          content: [
            {
              type: "text" as const,
              text: result.responseText,
            },
          ],
        };
      } else {
        return {
          content: [
            {
              type: "text" as const,
              text: `Error processing Shopify Admin GraphQL schema: ${result.error}. Make sure the schema file exists.`,
            },
          ],
        };
      }
    },
  );

  server.tool(
    "search_dev_docs",
    `This tool will take in the user prompt, search shopify.dev, and return relevant documentation that will help answer the user's question.

    It takes one argument: prompt, which is the search query for Shopify documentation.`,
    {
      prompt: z.string().describe("The search query for Shopify documentation"),
    },
    async ({ prompt }, extra) => {
      const result = await searchShopifyDocs(prompt);

      return {
        content: [
          {
            type: "text" as const,
            text: result.formattedText,
          },
        ],
      };
    },
  );
<<<<<<< HEAD
  server.tool(
    "list_hydrogen_feature_guides",
    "ALWAYS use this tool when implementing any Hydrogen storefront features or functionality. This tool is your FIRST step for ANY feature request (adding, building, implementing, creating, modifying) related to Hydrogen storefronts. Never start coding or planning without first consulting these guides. This tool provides official implementation patterns, best practices, and code examples for all Hydrogen features including cart, subscriptions, collections, localization, search, checkout, and more. Failing to use this tool first may result in non-standard implementations that don't follow Shopify best practices",
    {},
    () => {
      return {
        content: [
          {
            type: "text",
            text: listRecipes().join(", "),
          },
        ],
      };
    }
  );
  server.tool(
    "get_hydrogen_feature_guide_content",
    "Returns the content of a Hydrogen feature guide, including steps, code, and (if present) diffs/patches. If the guide contains code diffs, use get_hydrogen_template_file_content to retrieve the original file from the Hydrogen starter template for comparison and patching.",
    {
      guide: z.string().describe("The name of the guide to get content for"),
    },
    ({ guide }) => {
      const p = path.join(
        __dirname,
        "../..",
        "data",
        "recipes",
        guide,
        "recipe.md"
      );
      return {
        content: [
          {
            type: "text",
            text: readFileSync(p, "utf8"),
          },
        ],
      };
    }
  );
}

export function shopifyResources(server: McpServer) {
  console.error("registering resources");
  const recipes = listRecipes();
  console.error("the recipes:", recipes.join(", "));
  recipes.forEach((recipe) => {
    server.resource(recipe, `cookbook://recipe_${recipe}`, async (uri) => {
      const p = path.join(
        __dirname,
        "../..",
        "data",
        "recipes",
        recipe,
        "recipe.md"
      );
      return {
        contents: [
          {
            uri: uri.href,
            text: readFileSync(p, "utf8"),
          },
        ],
      };
    });
  });
}

function listRecipes(): string[] {
  return readdirSync(path.join(__dirname, "../..", "data", "recipes"));
=======

  if (process.env.POLARIS_UNIFIED) {
    server.tool(
      "read_polaris_surface_docs",
      `Use this tool to retrieve a list of documents from shopify.dev.

      Args:
      paths: The paths to the documents to read, in a comma separated list.
      Paths should be relative to the root of the developer documentation site.`,
      {
        paths: z
          .array(z.string())
          .describe("The paths to the documents to read"),
      },
      async ({ paths }) => {
        async function fetchDocText(path: string): Promise<{
          text: string;
          path: string;
          success: boolean;
        }> {
          try {
            const appendedPath = path.endsWith(".txt") ? path : `${path}.txt`;
            const url = new URL(appendedPath, SHOPIFY_BASE_URL);
            const response = await fetch(url.toString());
            const text = await response.text();
            return { text: `## ${path}\n\n${text}\n\n`, path, success: true };
          } catch (error) {
            return {
              text: `Error fetching document at ${path}: ${error}`,
              path,
              success: false,
            };
          }
        }

        const fetchDocs = paths.map((path) => fetchDocText(path));
        const results = await Promise.all(fetchDocs);

        return {
          content: [
            {
              type: "text" as const,
              text: results.map(({ text }) => text).join("---\n\n"),
            },
          ],
        };
      },
    );

    const surfaces = [
      "app-home",
      "admin-extensions",
      "checkout-extensions",
      "customer-account-extensions",
    ] as const;
    server.tool(
      "get_started",
      `
      1. Ask user for the surface they are building for.
      2. Use read_polaris_surface_docs tool to read the docs for the surface.

      Whenever the user asks about Polaris web components, always use this tool first to provide the most accurate and up-to-date documentation.

      valid arguments for this tool are:
      - "app-home"
      - "admin-extensions"
      - "checkout-extensions"
      - "customer-account-extensions"

      Once you determine the surface, you should then use the read_polaris_surface_docs tool to learn about more specific details. Overviews are not comprehensive, so this is important.

      DON'T SEARCH THE WEB WHEN REFERENCING INFORMATION FROM THIS DOCUMENTATION. IT WILL NOT BE ACCURATE. ONLY USE THE read_polaris_surface_docs TOOLS TO RETRIEVE INFORMATION FROM THE DEVELOPER DOCUMENTATION SITE.
    `,
      {
        surface: z
          .enum(surfaces)
          .describe("The Shopify surface you are building for"),
      },
      async function cb({ surface }) {
        if (!surfaces.includes(surface)) {
          const options = surfaces.map((s) => `- ${s}`).join("\n");
          const text = `Please specify which Shopify surface you are building for. Valid options are: ${options}.`;

          return {
            content: [{ type: "text" as const, text }],
          };
        }

        const docEntrypointsBySurface: Record<string, string> = {
          "app-home": "/docs/api/app-home/using-polaris-components",
          "admin-extensions": "/docs/api/admin-extensions",
          "checkout-extensions": "/docs/api/checkout-ui-extensions",
          "customer-account-extensions":
            "/docs/api/customer-account-ui-extensions",
        };

        const docPath = docEntrypointsBySurface[surface];
        const text = await fetchDocText(docPath);

        return {
          content: [{ type: "text" as const, text }],
        };
      },
    );
  }
>>>>>>> cb0f17b2
}<|MERGE_RESOLUTION|>--- conflicted
+++ resolved
@@ -160,78 +160,6 @@
       };
     },
   );
-<<<<<<< HEAD
-  server.tool(
-    "list_hydrogen_feature_guides",
-    "ALWAYS use this tool when implementing any Hydrogen storefront features or functionality. This tool is your FIRST step for ANY feature request (adding, building, implementing, creating, modifying) related to Hydrogen storefronts. Never start coding or planning without first consulting these guides. This tool provides official implementation patterns, best practices, and code examples for all Hydrogen features including cart, subscriptions, collections, localization, search, checkout, and more. Failing to use this tool first may result in non-standard implementations that don't follow Shopify best practices",
-    {},
-    () => {
-      return {
-        content: [
-          {
-            type: "text",
-            text: listRecipes().join(", "),
-          },
-        ],
-      };
-    }
-  );
-  server.tool(
-    "get_hydrogen_feature_guide_content",
-    "Returns the content of a Hydrogen feature guide, including steps, code, and (if present) diffs/patches. If the guide contains code diffs, use get_hydrogen_template_file_content to retrieve the original file from the Hydrogen starter template for comparison and patching.",
-    {
-      guide: z.string().describe("The name of the guide to get content for"),
-    },
-    ({ guide }) => {
-      const p = path.join(
-        __dirname,
-        "../..",
-        "data",
-        "recipes",
-        guide,
-        "recipe.md"
-      );
-      return {
-        content: [
-          {
-            type: "text",
-            text: readFileSync(p, "utf8"),
-          },
-        ],
-      };
-    }
-  );
-}
-
-export function shopifyResources(server: McpServer) {
-  console.error("registering resources");
-  const recipes = listRecipes();
-  console.error("the recipes:", recipes.join(", "));
-  recipes.forEach((recipe) => {
-    server.resource(recipe, `cookbook://recipe_${recipe}`, async (uri) => {
-      const p = path.join(
-        __dirname,
-        "../..",
-        "data",
-        "recipes",
-        recipe,
-        "recipe.md"
-      );
-      return {
-        contents: [
-          {
-            uri: uri.href,
-            text: readFileSync(p, "utf8"),
-          },
-        ],
-      };
-    });
-  });
-}
-
-function listRecipes(): string[] {
-  return readdirSync(path.join(__dirname, "../..", "data", "recipes"));
-=======
 
   if (process.env.POLARIS_UNIFIED) {
     server.tool(
@@ -337,5 +265,51 @@
       },
     );
   }
->>>>>>> cb0f17b2
+
+  if (process.env.HYDROGEN_GUIDES) {
+    server.tool(
+      "list_hydrogen_feature_guides",
+      "ALWAYS use this tool when implementing any Hydrogen storefront features or functionality. This tool is your FIRST step for ANY feature request (adding, building, implementing, creating, modifying) related to Hydrogen storefronts. Never start coding or planning without first consulting these guides. This tool provides official implementation patterns, best practices, and code examples for all Hydrogen features including cart, subscriptions, collections, localization, search, checkout, and more. Failing to use this tool first may result in non-standard implementations that don't follow Shopify best practices",
+      {},
+      () => {
+        return {
+          content: [
+            {
+              type: "text",
+              text: listRecipes().join(", "),
+            },
+          ],
+        };
+      }
+    );
+    server.tool(
+      "get_hydrogen_feature_guide_content",
+      "Returns the content of a Hydrogen feature guide, including steps, code, and (if present) diffs/patches.",
+      {
+        guide: z.string().describe("The name of the guide to get content for"),
+      },
+      ({ guide }) => {
+        const p = path.join(
+          __dirname,
+          "../..",
+          "data",
+          "recipes",
+          guide,
+          "recipe.md"
+        );
+        return {
+          content: [
+            {
+              type: "text",
+              text: readFileSync(p, "utf8"),
+            },
+          ],
+        };
+      }
+    );
+  } 
+}
+
+function listRecipes(): string[] {
+  return readdirSync(path.join(__dirname, "../..", "data", "recipes"));
 }