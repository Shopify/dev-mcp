--- conflicted
+++ resolved
@@ -10,12 +10,8 @@
     "test:watch": "vitest",
     "lint:fix": "prettier --write --ignore-unknown .",
     "lint": "prettier --check --cache --ignore-unknown .",
-<<<<<<< HEAD
-    "inspector": "npm run build && npm exec @modelcontextprotocol/inspector dist/index.js",
+    "inspector": "npm run build && npx @modelcontextprotocol/inspector dist/index.js",
     "release": "changeset publish",
-=======
-    "inspector": "npm run build && npx @modelcontextprotocol/inspector dist/index.js",
->>>>>>> 86ea08c9
     "typecheck": "tsc --noEmit"
   },
   "author": "",
